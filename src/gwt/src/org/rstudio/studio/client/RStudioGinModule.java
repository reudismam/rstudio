--- conflicted
+++ resolved
@@ -234,11 +234,8 @@
       bind(CryptoServerOperations.class).to(RemoteServer.class);
       bind(TexServerOperations.class).to(RemoteServer.class);
       bind(SpellingServerOperations.class).to(RemoteServer.class);
-<<<<<<< HEAD
       bind(CompilePdfServerOperations.class).to(RemoteServer.class);
-=======
       bind(FindInFilesServerOperations.class).to(RemoteServer.class);
->>>>>>> 02f4e391
 
       bind(WorkbenchMainView.class).to(WorkbenchScreen.class) ;
 
