--- conflicted
+++ resolved
@@ -864,11 +864,7 @@
         menuLabel="_Authoring R Presentations"
         desc="Guide to using R Markdown"/>   
   
-<<<<<<< HEAD
-   <cmd id="knitToHTML"
-=======
    <cmd id="knitDocument"
->>>>>>> 0497fc27
         buttonLabel="Knit"
         menuLabel="_Knit"
         desc="Knit the current document"/>
