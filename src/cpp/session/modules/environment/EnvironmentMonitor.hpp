--- conflicted
+++ resolved
@@ -16,12 +16,8 @@
 #include <r/RSexp.hpp>
 #include <r/RInterface.hpp>
 
-<<<<<<< HEAD
-namespace rsession {
-=======
 namespace rstudio {
 namespace session {
->>>>>>> 41b8cc23
 namespace modules {
 namespace environment {
 
