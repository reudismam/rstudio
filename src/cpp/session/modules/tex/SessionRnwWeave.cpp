--- conflicted
+++ resolved
@@ -38,18 +38,11 @@
 #include "SessionRnwConcordance.hpp"
 #include "SessionCompilePdfSupervisor.hpp"
 
-<<<<<<< HEAD
-using namespace core;
-using namespace rsession::modules::tex::rnw_concordance;
-
-namespace rsession {
-=======
 using namespace rstudio::core;
 using namespace rstudio::session::modules::tex::rnw_concordance;
 
 namespace rstudio {
 namespace session {
->>>>>>> 41b8cc23
 namespace modules { 
 namespace tex {
 namespace rnw_weave {
