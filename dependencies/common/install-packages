#!/bin/bash

#
# install-packages
#
# Copyright (C) 2009-12 by RStudio, Inc.
#
# Unless you have received this program directly from RStudio pursuant
# to the terms of a commercial license agreement with RStudio, then
# this program is licensed to you under the terms of version 3 of the
# GNU Affero General Public License. This program is distributed WITHOUT
# ANY EXPRESS OR IMPLIED WARRANTY, INCLUDING THOSE OF NON-INFRINGEMENT,
# MERCHANTABILITY OR FITNESS FOR A PARTICULAR PURPOSE. Please refer to the
# AGPL (http://www.gnu.org/licenses/agpl-3.0.txt) for more details.
#
#

set -e

# install dir
INSTALL_DIR=`pwd`

install()
{
PACKAGE=$1
PACKAGE_DIR=$PACKAGE
PACKAGE_VERSION=$2
PACKAGE_BUILD_OPTIONS=$3

# git clone if necessary
if [ ! -d "$PACKAGE_DIR" ]
then
  git clone https://github.com/rstudio/$PACKAGE.git
fi

# clean and checkout target branch
cd $PACKAGE_DIR
git checkout .
git clean -df .
git pull
git checkout $PACKAGE_VERSION

# append GitHub fields to DESCRIPTION
PACKAGE_SHA1=`git rev-parse $PACKAGE_VERSION`
cat <<EOF >> DESCRIPTION
GithubRepo: $PACKAGE
GithubUsername: rstudio
GithubRef: $PACKAGE_VERSION
GithubSHA1: $PACKAGE_SHA1
Origin: RStudioIDE
EOF

# create source package (remove previous first)
cd ..
PACKAGE_ARCHIVE_PATTERN="$PACKAGE*.tar.gz"
rm -f $PACKAGE_ARCHIVE_PATTERN
R CMD build $PACKAGE_BUILD_OPTIONS $PACKAGE

# modify filename to include SHA1
PACKAGE_ARCHIVE=`ls $PACKAGE_ARCHIVE_PATTERN`
PACKAGE_ARCHIVE_STEM=${PACKAGE_ARCHIVE%.tar.gz}
PACKAGE_ARCHIVE_SHA1=${PACKAGE_ARCHIVE_STEM}_${PACKAGE_SHA1}.tar.gz
mv $PACKAGE_ARCHIVE $PACKAGE_ARCHIVE_SHA1

}

<<<<<<< HEAD
install rsconnect master
install rmarkdown v1.0-patch

=======
>>>>>>> d5b725a7
# back to install-dir
cd $INSTALL_DIR<|MERGE_RESOLUTION|>--- conflicted
+++ resolved
@@ -64,11 +64,5 @@
 
 }
 
-<<<<<<< HEAD
-install rsconnect master
-install rmarkdown v1.0-patch
-
-=======
->>>>>>> d5b725a7
 # back to install-dir
 cd $INSTALL_DIR